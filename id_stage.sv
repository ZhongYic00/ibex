////////////////////////////////////////////////////////////////////////////////
// Company:        IIS @ ETHZ - Federal Institute of Technology               //
//                 DEI @ UNIBO - University of Bologna                        //
//                                                                            //
// Engineer:       Renzo Andri - andrire@student.ethz.ch                      //
//                                                                            //
// Additional contributions by:                                               //
//                 Igor Loi - igor.loi@unibo.it                               //
//                 Andreas Traber - atraber@student.ethz.ch                   //
//                 Sven Stucki - svstucki@student.ethz.ch                     //
//                                                                            //
//                                                                            //
// Create Date:    19/09/2013                                                 //
// Design Name:    Decode stage                                               //
// Module Name:    id_stage.sv                                                //
// Project Name:   RI5CY                                                      //
// Language:       SystemVerilog                                              //
//                                                                            //
// Description:    Decode stage of the core. It decodes the instructions      //
//                 and hosts the register file.                               //
//                                                                            //
// Revision:                                                                  //
// Revision v0.1 - File Created                                               //
// Revision v0.2 - (July   1st 2014) Pipe splitted in several files           //
// Revision v0.3 - (August 7th 2014) Changed port and signal names, added     //
//                 comments                                                   //
// Revision v0.4 - (December 1th 2014) Merged debug unit                      //
//                                                                            //
//                                                                            //
//                                                                            //
////////////////////////////////////////////////////////////////////////////////


`include "defines.sv"

module riscv_id_stage
(
    input  logic        clk,
    input  logic        rst_n,

    input  logic        test_en_i,

    input  logic        fetch_enable_i,
    output logic        core_busy_o,
    output logic        is_decoding_o,

    // Interface to instruction memory
    input  logic [31:0] instr_rdata_i,      // comes from pipeline of IF stage
    output logic        instr_req_o,

    input  logic        id_execute_i,

    // Jumps and branches
    output logic [1:0]  jump_in_id_o,
    output logic [1:0]  jump_in_ex_o,
    input  logic        branch_decision_i,
    output logic [31:0] jump_target_o,

    // IF and ID stage signals
    output logic        clear_id_execute_o,
    output logic        pc_set_o,
    output logic [2:0]  pc_mux_sel_o,
    output logic [1:0]  exc_pc_mux_o,
    output logic [4:0]  exc_vec_pc_mux_o,

    input  logic        branch_done_i,

    input  logic        illegal_c_insn_i,
    input  logic        is_compressed_i,

    input  logic [31:0] current_pc_if_i,
    input  logic [31:0] current_pc_id_i,

    // Stalls
    output logic        halt_if_o,      // controller requests a halt of the IF stage

    output logic        id_ready_o,     // ID stage is ready for the next instruction
    input  logic        ex_ready_i,     // EX stage is ready for the next instruction

    input  logic        if_ready_i,     // IF stage is done
    input  logic        if_valid_i,     // IF stage is done
    output logic        id_valid_o,     // ID stage is done
    input  logic        ex_valid_i,     // EX stage is done
    input  logic        wb_valid_i,     // WB stage is done

    // Pipeline ID/EX
    output logic [31:0] branch_pc_ex_o,

    output logic [31:0] alu_operand_a_ex_o,
    output logic [31:0] alu_operand_b_ex_o,
    output logic [31:0] alu_operand_c_ex_o,

    output logic [4:0]  regfile_waddr_ex_o,
    output logic        regfile_we_ex_o,

    output logic [4:0]  regfile_alu_waddr_ex_o,
    output logic        regfile_alu_we_ex_o,

    // ALU
    output logic [`ALU_OP_WIDTH-1:0] alu_operator_ex_o,

    output logic        vector_mode_ex_o,

    // MUL
    output logic        mult_en_ex_o,
    output logic [1:0]  mult_sel_subword_ex_o,
    output logic [1:0]  mult_signed_mode_ex_o,
    output logic        mult_mac_en_ex_o,

    // CSR ID/EX
    output logic        csr_access_ex_o,
    output logic [1:0]  csr_op_ex_o,

    // hwloop signals
    output logic [31:0] hwloop_targ_addr_o,
    output logic        hwloop_jump_o,

    // Interface to load store unit
    output logic        data_req_ex_o,
    output logic        data_we_ex_o,
    output logic [1:0]  data_type_ex_o,
    output logic        data_sign_ext_ex_o,
    output logic [1:0]  data_reg_offset_ex_o,
    output logic        data_misaligned_ex_o,

    output logic        prepost_useincr_ex_o,
    input  logic        data_misaligned_i,

    // Interrupt signals
    input  logic [31:0] irq_i,
    input  logic        irq_enable_i,

    output logic [5:0]  exc_cause_o,
    output logic        save_exc_cause_o,

    output logic        save_pc_if_o,
    output logic        save_pc_id_o,

    input  logic        lsu_load_err_i,
    input  logic        lsu_store_err_i,

    // Debug Unit Signals
    input  logic        dbg_flush_pipe_i,
    input  logic        dbg_st_en_i,
    input  logic [1:0]  dbg_dsr_i,
    input  logic        dbg_stall_i,
    output logic        dbg_trap_o,
    input  logic        dbg_reg_mux_i,
    input  logic        dbg_reg_we_i,
    input  logic [4:0]  dbg_reg_addr_i,
    input  logic [31:0] dbg_reg_wdata_i,
    output logic [31:0] dbg_reg_rdata_o,
    input  logic        dbg_set_npc_i,

    // Forward Signals
    input  logic [4:0]  regfile_waddr_wb_i,
    input  logic        regfile_we_wb_i,
    input  logic [31:0] regfile_wdata_wb_i, // From wb_stage: selects data from data memory, ex_stage result and sp rdata

    input  logic [4:0]  regfile_alu_waddr_fw_i,
    input  logic        regfile_alu_we_fw_i,
    input  logic [31:0] regfile_alu_wdata_fw_i,

    // Performance Counters
    output logic        perf_jump_o,          // we are executing a jump instruction
    output logic        perf_branch_o,        // we are executing a branch instruction
    output logic        perf_jr_stall_o,      // jump-register-hazard
    output logic        perf_ld_stall_o       // load-use-hazard
);

  logic [31:0] instr;

  // Decoder/Controller ID stage internal signals
  logic        deassert_we;

  logic        illegal_insn_dec;
  logic        trap_insn;
  logic        eret_insn_dec;
  logic        ecall_insn_dec;
  logic        pipe_flush_dec;

  logic        rega_used_dec;
  logic        regb_used_dec;
  logic        regc_used_dec;

  logic [1:0]  jump_in_dec;

  logic        misaligned_stall;
  logic        jr_stall;
  logic        load_stall;

  logic        halt_id;


  // Immediate decoding and sign extension
  logic [31:0] imm_i_type;
  logic [31:0] imm_s_type;
  logic [31:0] imm_sb_type;
  logic [31:0] imm_u_type;
  logic [31:0] imm_uj_type;
  logic [31:0] imm_z_type;

  logic [31:0] immediate_b;       // contains the immediate for operand b

  logic [31:0] jump_target;       // calculated jump target (-> EX -> IF)



  // Signals running between controller and exception controller
  logic        exc_req, exc_ack;  // handshake

  logic        trap_hit;
  assign trap_hit = 1'b0; // TODO: Fix

  // Register file interface
  logic [4:0]  regfile_addr_ra_id;
  logic [4:0]  regfile_addr_rb_id;
  logic [4:0]  regfile_addr_rc_id;

  logic [4:0]  regfile_waddr_id;
  logic [4:0]  regfile_alu_waddr_id;
  logic        regfile_alu_we_id;

  logic [31:0] regfile_data_ra_id;
  logic [31:0] regfile_data_rb_id;
  logic [31:0] regfile_data_rc_id;

  // ALU Control
  logic [`ALU_OP_WIDTH-1:0] alu_operator;
  logic [1:0]  alu_op_a_mux_sel;
  logic [1:0]  alu_op_b_mux_sel;
  logic [1:0]  alu_op_c_mux_sel;

  logic        vector_mode;

  logic [2:0]  immediate_mux_sel;
  logic [1:0]  jump_target_mux_sel;

  // Multiplier Control
  logic        mult_en;          // multiplication is used instead of ALU
  logic [1:0]  mult_sel_subword; // Select a subword when doing multiplications
  logic [1:0]  mult_signed_mode; // Signed mode multiplication at the output of the controller, and before the pipe registers
  logic        mult_mac_en;      // Enables the use of the accumulator

  // Register Write Control
  logic        regfile_we_id;
  logic        regfile_alu_waddr_mux_sel;

  // Data Memory Control
  logic        data_we_id;
  logic [1:0]  data_type_id;
  logic        data_sign_ext_id;
  logic [1:0]  data_reg_offset_id;
  logic        data_req_id;

  // hwloop signals
  logic [1:0]  hwloop_regid;
  logic [2:0]  hwloop_we;
  logic        hwloop_jump;
<<<<<<< HEAD
=======
  logic        hwloop_enable;
  logic        hwloop_target_mux_sel;
>>>>>>> ec00ad83
  logic        hwloop_start_mux_sel;
  logic        hwloop_cnt_mux_sel;

  logic [31:0] hwloop_target;
  logic [31:0] hwloop_start;
  logic [31:0] hwloop_end;
  logic [31:0] hwloop_cnt;

  // hwloop reg signals
  logic [`HWLOOP_REGS-1:0] hwloop_dec_cnt;
  logic [`HWLOOP_REGS-1:0] [31:0] hwloop_start_addr;
  logic [`HWLOOP_REGS-1:0] [31:0] hwloop_end_addr;
  logic [`HWLOOP_REGS-1:0] [31:0] hwloop_counter;

  // CSR control
  logic        csr_access;
  logic [1:0]  csr_op;

  logic        prepost_useincr;

  // Forwarding
  logic [1:0]  operand_a_fw_mux_sel;
  logic [1:0]  operand_b_fw_mux_sel;
  logic [1:0]  operand_c_fw_mux_sel;
  logic [31:0] operand_a_fw_id;
  logic [31:0] operand_b_fw_id;
  logic [31:0] operand_c_fw_id;

  logic [31:0] alu_operand_a;
  logic [31:0] alu_operand_b;
  logic [31:0] alu_operand_c;


  assign instr         = instr_rdata_i;

  // immediate extraction and sign extension
  assign imm_i_type  = { {20 {instr[31]}}, instr[31:20] };
  assign imm_s_type  = { {20 {instr[31]}}, instr[31:25], instr[11:7] };
  assign imm_sb_type = { {19 {instr[31]}}, instr[31], instr[7], instr[30:25], instr[11:8], 1'b0 };
  assign imm_u_type  = { instr[31:12], 12'b0 };
  assign imm_uj_type = { {12 {instr[31]}}, instr[19:12], instr[20], instr[30:21], 1'b0 };

  // immediate for CSR manipulatin (zero extended)
  assign imm_z_type  = { 27'b0, instr[`REG_S1] };

  // source registers
  assign regfile_addr_ra_id = instr[`REG_S1];
  assign regfile_addr_rb_id = instr[`REG_S2];
  assign regfile_addr_rc_id = instr[`REG_S3];

  // destination registers
  assign regfile_waddr_id = instr[`REG_D];

  // Second Register Write Adress Selection
  // Used for prepost load/store and multiplier
  assign regfile_alu_waddr_id = regfile_alu_waddr_mux_sel ?
                                regfile_waddr_id : regfile_addr_ra_id;


  // ID execute signal control
  // This signal is used to detect when an instruction first enters the ID
  // stage. Based on this hardware loops are decremented and it's also useful
  // for exceptions, i.e. to suppress the illegal instruction signal during
  // an if stall of a jump.
  assign clear_id_execute_o = (~jr_stall) | (|hwloop_end_addr);


  ///////////////////////////////////////////////
  //  _   ___        ___     ___   ___  ____   //
  // | | | \ \      / / |   / _ \ / _ \|  _ \  //
  // | |_| |\ \ /\ / /| |  | | | | | | | |_) | //
  // |  _  | \ V  V / | |__| |_| | |_| |  __/  //
  // |_| |_|  \_/\_/  |_____\___/ \___/|_|     //
  //                                           //
  ///////////////////////////////////////////////

  // hwloop register id
  assign hwloop_regid = instr[8:7];   // rd contains hwloop register id

  // hwloop target mux
  always_comb
  begin
    unique case (hwloop_target_mux_sel)
      1'b0: hwloop_target = current_pc_id_i + imm_i_type;
      1'b1: hwloop_target = current_pc_id_i + {imm_z_type[30:0], 1'b0};
    endcase
  end

  // hwloop start mux
  always_comb
  begin
    unique case (hwloop_start_mux_sel)
      1'b0: hwloop_start = hwloop_target;   // for PC + I imm
      1'b1: hwloop_start = current_pc_if_i; // for next PC
    endcase
  end

  // hwloop end mux
  assign hwloop_end = hwloop_target;

  // hwloop cnt mux
  always_comb
  begin : hwloop_cnt_mux
    unique case (hwloop_cnt_mux_sel)
      1'b0: hwloop_cnt = imm_i_type;
      1'b1: hwloop_cnt = operand_a_fw_id;
    endcase;
  end


  //////////////////////////////////////////////////////////////////
  //      _                         _____                    _    //
  //     | |_   _ _ __ ___  _ __   |_   _|_ _ _ __ __ _  ___| |_  //
  //  _  | | | | | '_ ` _ \| '_ \    | |/ _` | '__/ _` |/ _ \ __| //
  // | |_| | |_| | | | | | | |_) |   | | (_| | | | (_| |  __/ |_  //
  //  \___/ \__,_|_| |_| |_| .__/    |_|\__,_|_|  \__, |\___|\__| //
  //                       |_|                    |___/           //
  //////////////////////////////////////////////////////////////////

  always_comb
  begin : jump_target_mux
    unique case (jump_target_mux_sel)
      `JT_JAL:  jump_target = current_pc_id_i + imm_uj_type;
      `JT_COND: jump_target = current_pc_id_i + imm_sb_type;

      // JALR: Cannot forward RS1, since the path is too long
      `JT_JALR: jump_target = regfile_data_ra_id + imm_i_type;
      default:  jump_target = regfile_data_ra_id + imm_i_type;
    endcase
  end

  assign jump_target_o = jump_target;


  ////////////////////////////////////////////////////////
  //   ___                                 _      _     //
  //  / _ \ _ __   ___ _ __ __ _ _ __   __| |    / \    //
  // | | | | '_ \ / _ \ '__/ _` | '_ \ / _` |   / _ \   //
  // | |_| | |_) |  __/ | | (_| | | | | (_| |  / ___ \  //
  //  \___/| .__/ \___|_|  \__,_|_| |_|\__,_| /_/   \_\ //
  //       |_|                                          //
  ////////////////////////////////////////////////////////

  // ALU_Op_a Mux
  always_comb
  begin : alu_operand_a_mux
    case (alu_op_a_mux_sel)
      `OP_A_REGA_OR_FWD:  alu_operand_a = operand_a_fw_id;
      `OP_A_CURRPC:       alu_operand_a = current_pc_id_i;
      `OP_A_ZIMM:         alu_operand_a = imm_z_type;
      `OP_A_ZERO:         alu_operand_a = 32'b0;
      default:            alu_operand_a = operand_a_fw_id;
    endcase; // case (alu_op_a_mux_sel)
  end

  // Operand a forwarding mux
  always_comb
  begin : operand_a_fw_mux
    case (operand_a_fw_mux_sel)
      `SEL_FW_EX:    operand_a_fw_id = regfile_alu_wdata_fw_i;
      `SEL_FW_WB:    operand_a_fw_id = regfile_wdata_wb_i;
      `SEL_REGFILE:  operand_a_fw_id = regfile_data_ra_id;
      default:       operand_a_fw_id = regfile_data_ra_id;
    endcase; // case (operand_a_fw_mux_sel)
  end

  //////////////////////////////////////////////////////
  //   ___                                 _   ____   //
  //  / _ \ _ __   ___ _ __ __ _ _ __   __| | | __ )  //
  // | | | | '_ \ / _ \ '__/ _` | '_ \ / _` | |  _ \  //
  // | |_| | |_) |  __/ | | (_| | | | | (_| | | |_) | //
  //  \___/| .__/ \___|_|  \__,_|_| |_|\__,_| |____/  //
  //       |_|                                        //
  //////////////////////////////////////////////////////

  // Immediate Mux for operand B
  always_comb
  begin : immediate_mux
    unique case (immediate_mux_sel)
      `IMM_I:      immediate_b = imm_i_type;
      `IMM_S:      immediate_b = imm_s_type;
      `IMM_U:      immediate_b = imm_u_type;
      `IMM_PCINCR: immediate_b = (is_compressed_i && (~data_misaligned_i)) ? 32'h2 : 32'h4;
      default:     immediate_b = imm_i_type;
    endcase; // case (immediate_mux_sel)
  end

  // ALU_Op_b Mux
  always_comb
  begin : alu_operand_b_mux
    case (alu_op_b_mux_sel)
      `OP_B_REGB_OR_FWD:  alu_operand_b = operand_b_fw_id;
      `OP_B_REGC_OR_FWD:  alu_operand_b = operand_c_fw_id;
      `OP_B_IMM:          alu_operand_b = immediate_b;
      default:            alu_operand_b = operand_b_fw_id;
    endcase // case (alu_op_b_mux_sel)
  end

  // Operand b forwarding mux
  always_comb
  begin : operand_b_fw_mux
    case (operand_b_fw_mux_sel)
      `SEL_FW_EX:    operand_b_fw_id = regfile_alu_wdata_fw_i;
      `SEL_FW_WB:    operand_b_fw_id = regfile_wdata_wb_i;
      `SEL_REGFILE:  operand_b_fw_id = regfile_data_rb_id;
      default:       operand_b_fw_id = regfile_data_rb_id;
    endcase; // case (operand_b_fw_mux_sel)
  end


  //////////////////////////////////////////////////////
  //   ___                                 _    ____  //
  //  / _ \ _ __   ___ _ __ __ _ _ __   __| |  / ___| //
  // | | | | '_ \ / _ \ '__/ _` | '_ \ / _` | | |     //
  // | |_| | |_) |  __/ | | (_| | | | | (_| | | |___  //
  //  \___/| .__/ \___|_|  \__,_|_| |_|\__,_|  \____| //
  //       |_|                                        //
  //////////////////////////////////////////////////////

  // ALU OP C Mux
  always_comb
  begin : alu_operand_c_mux
    case (alu_op_c_mux_sel)
      `OP_C_REGC_OR_FWD:  alu_operand_c = operand_c_fw_id;
      `OP_C_REGB_OR_FWD:  alu_operand_c = operand_b_fw_id;
      `OP_C_JT:           alu_operand_c = jump_target;
      default:            alu_operand_c = operand_c_fw_id;
    endcase // case (alu_op_c_mux_sel)
  end

  // Operand c forwarding mux
  always_comb
  begin : operand_c_fw_mux
    case (operand_c_fw_mux_sel)
      `SEL_FW_EX:    operand_c_fw_id = regfile_alu_wdata_fw_i;
      `SEL_FW_WB:    operand_c_fw_id = regfile_wdata_wb_i;
      `SEL_REGFILE:  operand_c_fw_id = regfile_data_rc_id;
      default:       operand_c_fw_id = regfile_data_rc_id;
    endcase; // case (operand_c_fw_mux_sel)
  end


  /////////////////////////////////////////////////////////
  //  ____  _____ ____ ___ ____ _____ _____ ____  ____   //
  // |  _ \| ____/ ___|_ _/ ___|_   _| ____|  _ \/ ___|  //
  // | |_) |  _|| |  _ | |\___ \ | | |  _| | |_) \___ \  //
  // |  _ <| |__| |_| || | ___) || | | |___|  _ < ___) | //
  // |_| \_\_____\____|___|____/ |_| |_____|_| \_\____/  //
  //                                                     //
  /////////////////////////////////////////////////////////
  riscv_register_file  registers_i
  (
    .clk          ( clk                ),
    .rst_n        ( rst_n              ),

    .test_en_i    ( test_en_i          ),

    // Read port a
    .raddr_a_i    ( regfile_addr_ra_id ),
    .rdata_a_o    ( regfile_data_ra_id ),

    // Read port b
    .raddr_b_i    ( regfile_addr_rb_id ),
    .rdata_b_o    ( regfile_data_rb_id ),

    // Read port c
    .raddr_c_i    ( (dbg_reg_mux_i == 1'b0) ? regfile_addr_rc_id : dbg_reg_addr_i ),
    .rdata_c_o    ( regfile_data_rc_id ),

    // Write port a
    .waddr_a_i    ( regfile_waddr_wb_i ),
    .wdata_a_i    ( regfile_wdata_wb_i ),
    .we_a_i       ( regfile_we_wb_i    ),

    // Write port b
    .waddr_b_i    ( (dbg_reg_mux_i == 1'b0) ? regfile_alu_waddr_fw_i : dbg_reg_addr_i  ),
    .wdata_b_i    ( (dbg_reg_mux_i == 1'b0) ? regfile_alu_wdata_fw_i : dbg_reg_wdata_i ),
    .we_b_i       ( (dbg_reg_mux_i == 1'b0) ? regfile_alu_we_fw_i    : dbg_reg_we_i    )
  );

  assign dbg_reg_rdata_o = regfile_data_rc_id;


  ///////////////////////////////////////////////
  //  ____  _____ ____ ___  ____  _____ ____   //
  // |  _ \| ____/ ___/ _ \|  _ \| ____|  _ \  //
  // | | | |  _|| |  | | | | | | |  _| | |_) | //
  // | |_| | |__| |__| |_| | |_| | |___|  _ <  //
  // |____/|_____\____\___/|____/|_____|_| \_\ //
  //                                           //
  ///////////////////////////////////////////////

  riscv_decoder decoder_i
  (
    // controller related signals
    .deassert_we_i                   ( deassert_we               ),
    .data_misaligned_i               ( data_misaligned_i         ),

    .illegal_insn_o                  ( illegal_insn_dec          ),
    .trap_insn_o                     ( trap_insn                 ),
    .eret_insn_o                     ( eret_insn_dec             ),
    .ecall_insn_o                    ( ecall_insn_dec            ),
    .pipe_flush_o                    ( pipe_flush_dec            ),

    .rega_used_o                     ( rega_used_dec             ),
    .regb_used_o                     ( regb_used_dec             ),
    .regc_used_o                     ( regc_used_dec             ),

    // from IF/ID pipeline
    .instr_rdata_i                   ( instr                     ),
    .illegal_c_insn_i                ( illegal_c_insn_i          ),

    // ALU signals
    .alu_operator_o                  ( alu_operator              ),
    .alu_op_a_mux_sel_o              ( alu_op_a_mux_sel          ),
    .alu_op_b_mux_sel_o              ( alu_op_b_mux_sel          ),
    .alu_op_c_mux_sel_o              ( alu_op_c_mux_sel          ),
    .immediate_mux_sel_o             ( immediate_mux_sel         ),

    .vector_mode_o                   ( vector_mode               ),

    // MUL signals
    .mult_en_o                       ( mult_en                   ),
    .mult_sel_subword_o              ( mult_sel_subword          ),
    .mult_signed_mode_o              ( mult_signed_mode          ),
    .mult_mac_en_o                   ( mult_mac_en               ),

    // Register file control signals
    .regfile_mem_we_o                ( regfile_we_id             ),
    .regfile_alu_we_o                ( regfile_alu_we_id         ),
    .regfile_alu_waddr_sel_o         ( regfile_alu_waddr_mux_sel ),

    // CSR control signals
    .csr_access_o                    ( csr_access                ),
    .csr_op_o                        ( csr_op                    ),

    // Data bus interface
    .data_req_o                      ( data_req_id               ),
    .data_we_o                       ( data_we_id                ),
    .prepost_useincr_o               ( prepost_useincr           ),
    .data_type_o                     ( data_type_id              ),
    .data_sign_extension_o           ( data_sign_ext_id          ),
    .data_reg_offset_o               ( data_reg_offset_id        ),

    // hwloop signals
    .hwloop_we_o                     ( hwloop_we                 ),
    .hwloop_target_mux_sel_o         ( hwloop_target_mux_sel     ),
    .hwloop_start_mux_sel_o          ( hwloop_start_mux_sel      ),
    .hwloop_cnt_mux_sel_o            ( hwloop_cnt_mux_sel        ),

    // jump/branches
    .jump_in_dec_o                   ( jump_in_dec               ),
    .jump_in_id_o                    ( jump_in_id_o              ),
    .jump_target_mux_sel_o           ( jump_target_mux_sel       )

  );

  ////////////////////////////////////////////////////////////////////
  //    ____ ___  _   _ _____ ____   ___  _     _     _____ ____    //
  //   / ___/ _ \| \ | |_   _|  _ \ / _ \| |   | |   | ____|  _ \   //
  //  | |  | | | |  \| | | | | |_) | | | | |   | |   |  _| | |_) |  //
  //  | |__| |_| | |\  | | | |  _ <| |_| | |___| |___| |___|  _ <   //
  //   \____\___/|_| \_| |_| |_| \_\\___/|_____|_____|_____|_| \_\  //
  //                                                                //
  ////////////////////////////////////////////////////////////////////

  riscv_controller controller_i
  (
    .clk                            ( clk                    ),
    .rst_n                          ( rst_n                  ),

    .fetch_enable_i                 ( fetch_enable_i         ),
    .core_busy_o                    ( core_busy_o            ),
    .is_decoding_o                  ( is_decoding_o          ),

    // decoder related signals
    .deassert_we_o                  ( deassert_we            ),
    .illegal_insn_i                 ( illegal_insn_dec       ),
    .eret_insn_i                    ( eret_insn_dec          ),
    .pipe_flush_i                   ( pipe_flush_dec         ),

    .rega_used_i                    ( rega_used_dec          ),
    .regb_used_i                    ( regb_used_dec          ),
    .regc_used_i                    ( regc_used_dec          ),

    // from IF/ID pipeline
    .instr_rdata_i                  ( instr                  ),

    // from prefetcher
    .instr_req_o                    ( instr_req_o            ),

    // to prefetcher
    .pc_set_o                       ( pc_set_o               ),
    .pc_mux_sel_o                   ( pc_mux_sel_o           ),

    // LSU
    .data_req_ex_i                  ( data_req_ex_o          ),
    .data_misaligned_i              ( data_misaligned_i      ),

    // hwloop signals
    .hwloop_jump_i                  ( hwloop_jump            ),

    // jump/branch control
    .jump_in_dec_i                  ( jump_in_dec            ),
    .jump_in_id_i                   ( jump_in_id_o           ),
    .jump_in_ex_i                   ( jump_in_ex_o           ),

    .branch_decision_i              ( branch_decision_i      ),

    // Exception Controller Signals
    .exc_req_i                      ( exc_req                ),
    .exc_ack_o                      ( exc_ack                ),
    .trap_hit_i                     ( trap_hit               ),

    .save_pc_id_o                   ( save_pc_id_o           ),
    .save_pc_if_o                   ( save_pc_if_o           ),

    // Debug Unit Signals
    .dbg_stall_i                    ( dbg_stall_i            ),
    .dbg_set_npc_i                  ( dbg_set_npc_i          ),
    .dbg_trap_o                     ( dbg_trap_o             ),

    // Forwarding signals from regfile
    .regfile_waddr_ex_i             ( regfile_waddr_ex_o     ), // Write address for register file from ex-wb- pipeline registers
    .regfile_we_ex_i                ( regfile_we_ex_o        ),
    .regfile_waddr_wb_i             ( regfile_waddr_wb_i     ), // Write address for register file from ex-wb- pipeline registers
    .regfile_we_wb_i                ( regfile_we_wb_i        ),

    // regfile port 2
    .regfile_alu_waddr_fw_i         ( regfile_alu_waddr_fw_i ),
    .regfile_alu_we_fw_i            ( regfile_alu_we_fw_i    ),

    // Forwarding signals
    .operand_a_fw_mux_sel_o         ( operand_a_fw_mux_sel   ),
    .operand_b_fw_mux_sel_o         ( operand_b_fw_mux_sel   ),
    .operand_c_fw_mux_sel_o         ( operand_c_fw_mux_sel   ),

    // Stall signals
    .halt_if_o                      ( halt_if_o              ),
    .halt_id_o                      ( halt_id                ),

    .misaligned_stall_o             ( misaligned_stall       ),
    .jr_stall_o                     ( jr_stall               ),
    .load_stall_o                   ( load_stall             ),

    .if_valid_i                     ( if_valid_i             ),
    .id_valid_i                     ( id_valid_o             ),
    .ex_valid_i                     ( ex_valid_i             ),
    .wb_valid_i                     ( wb_valid_i             ),

    // Performance Counters
    .perf_jump_o                    ( perf_jump_o            ),
    .perf_branch_o                  ( perf_branch_o          ),
    .perf_jr_stall_o                ( perf_jr_stall_o        ),
    .perf_ld_stall_o                ( perf_ld_stall_o        )
  );

  ///////////////////////////////////////////////////////////////////////
  //  _____               ____            _             _ _            //
  // | ____|_  _____     / ___|___  _ __ | |_ _ __ ___ | | | ___ _ __  //
  // |  _| \ \/ / __|   | |   / _ \| '_ \| __| '__/ _ \| | |/ _ \ '__| //
  // | |___ >  < (__ _  | |__| (_) | | | | |_| | | (_) | | |  __/ |    //
  // |_____/_/\_\___(_)  \____\___/|_| |_|\__|_|  \___/|_|_|\___|_|    //
  //                                                                   //
  ///////////////////////////////////////////////////////////////////////

  riscv_exc_controller exc_controller_i
  (
    .clk                  ( clk              ),
    .rst_n                ( rst_n            ),

    // to controller
    .req_o                ( exc_req          ),
    .ack_i                ( exc_ack          ),

    // to IF stage
    .pc_mux_o             ( exc_pc_mux_o     ),
    .vec_pc_mux_o         ( exc_vec_pc_mux_o ),

    // Interrupt signals
    .irq_i                ( irq_i            ),
    .irq_enable_i         ( irq_enable_i     ),

    .illegal_insn_i       ( is_decoding_o & illegal_insn_dec ),
    .ecall_insn_i         ( is_decoding_o & ecall_insn_dec   ),
    .eret_insn_i          ( is_decoding_o & eret_insn_dec    ),

    .lsu_load_err_i       ( lsu_load_err_i   ),
    .lsu_store_err_i      ( lsu_store_err_i  ),

    .cause_o              ( exc_cause_o      ),
    .save_cause_o         ( save_exc_cause_o )
  );


  //////////////////////////////////////////////////////////////////////////
  //          ____ ___  _   _ _____ ____   ___  _     _     _____ ____    //
  //         / ___/ _ \| \ | |_   _|  _ \ / _ \| |   | |   | ____|  _ \   //
  // HWLOOP-| |  | | | |  \| | | | | |_) | | | | |   | |   |  _| | |_) |  //
  //        | |__| |_| | |\  | | | |  _ <| |_| | |___| |___| |___|  _ <   //
  //         \____\___/|_| \_| |_| |_| \_\\___/|_____|_____|_____|_| \_\  //
  //                                                                      //
  //////////////////////////////////////////////////////////////////////////

  riscv_hwloop_controller hwloop_controller_i
  (
    // from ID stage
    .enable_i                ( 1'b1                ),
    .current_pc_i            ( current_pc_if_i     ),

    // to IF stage/controller
    .hwloop_jump_o           ( hwloop_jump         ),
    .hwloop_targ_addr_o      ( hwloop_targ_addr_o  ),

    // from hwloop_regs
    .hwloop_start_addr_i     ( hwloop_start_addr   ),
    .hwloop_end_addr_i       ( hwloop_end_addr     ),
    .hwloop_counter_i        ( hwloop_counter      ),

    // to hwloop_regs
    .hwloop_dec_cnt_o        ( hwloop_dec_cnt      )
  );

  assign hwloop_jump_o = hwloop_jump;

  riscv_hwloop_regs hwloop_regs_i
  (
    .clk                     ( clk                 ),
    .rst_n                   ( rst_n               ),

    // from ID
    .hwloop_start_data_i     ( hwloop_start        ),
    .hwloop_end_data_i       ( hwloop_end          ),
    .hwloop_cnt_data_i       ( hwloop_cnt          ),
    .hwloop_we_i             ( hwloop_we           ),
    .hwloop_regid_i          ( hwloop_regid        ),

    // from controller
    .stall_id_i              ( id_execute_i        ),

    // to hwloop controller
    .hwloop_start_addr_o     ( hwloop_start_addr   ),
    .hwloop_end_addr_o       ( hwloop_end_addr     ),
    .hwloop_counter_o        ( hwloop_counter      ),

    // from hwloop controller
    .hwloop_dec_cnt_i        ( hwloop_dec_cnt      )
  );


  /////////////////////////////////////////////////////////////////////////////////
  //   ___ ____        _______  __  ____ ___ ____  _____ _     ___ _   _ _____   //
  //  |_ _|  _ \      | ____\ \/ / |  _ \_ _|  _ \| ____| |   |_ _| \ | | ____|  //
  //   | || | | |_____|  _|  \  /  | |_) | || |_) |  _| | |    | ||  \| |  _|    //
  //   | || |_| |_____| |___ /  \  |  __/| ||  __/| |___| |___ | || |\  | |___   //
  //  |___|____/      |_____/_/\_\ |_|  |___|_|   |_____|_____|___|_| \_|_____|  //
  //                                                                             //
  /////////////////////////////////////////////////////////////////////////////////
  always_ff @(posedge clk, negedge rst_n)
  begin
    if (rst_n == 1'b0)
    begin
      branch_pc_ex_o <= '0;
    end
    else begin
      if (jump_in_id_o == `BRANCH_COND && id_valid_o)
        branch_pc_ex_o <= current_pc_id_i;
    end
  end

  always_ff @(posedge clk, negedge rst_n)
  begin : ID_EX_PIPE_REGISTERS
    if (rst_n == 1'b0)
    begin
      alu_operator_ex_o           <= `ALU_NOP;
      alu_operand_a_ex_o          <= 32'h0000_0000;
      alu_operand_b_ex_o          <= 32'h0000_0000;
      alu_operand_c_ex_o          <= 32'h0000_0000;

      vector_mode_ex_o            <= '0;

      mult_en_ex_o                <= 1'b0;
      mult_sel_subword_ex_o       <= 2'b0;
      mult_signed_mode_ex_o       <= 2'b0;
      mult_mac_en_ex_o            <= 1'b0;

      regfile_waddr_ex_o          <= 5'b0;
      regfile_we_ex_o             <= 1'b0;

      regfile_alu_waddr_ex_o      <= 5'b0;
      regfile_alu_we_ex_o         <= 1'b0;
      prepost_useincr_ex_o        <= 1'b0;

      csr_access_ex_o             <= 1'b0;
      csr_op_ex_o                 <= `CSR_OP_NONE;

      data_we_ex_o                <= 1'b0;
      data_type_ex_o              <= 2'b0;
      data_sign_ext_ex_o          <= 1'b0;
      data_reg_offset_ex_o        <= 2'b0;
      data_req_ex_o               <= 1'b0;

      data_misaligned_ex_o        <= 1'b0;

      jump_in_ex_o                <= `BRANCH_NONE;

    end
    else if (data_misaligned_i) begin
      // misaligned data access case
      if (ex_ready_i)
      begin // misaligned access case, only unstall alu operands

        // if we are using post increments, then we have to use the
        // original value of the register for the second memory access
        // => keep it stalled
        if (prepost_useincr_ex_o == 1'b1)
        begin
          alu_operand_a_ex_o        <= alu_operand_a;
        end

        alu_operand_b_ex_o          <= alu_operand_b;
        regfile_alu_we_ex_o         <= regfile_alu_we_id;
        prepost_useincr_ex_o        <= prepost_useincr;

        data_misaligned_ex_o        <= 1'b1;
      end
    end
    else if (~data_misaligned_i) begin
      if (id_valid_o)
      begin // unstall the whole pipeline
        alu_operator_ex_o           <= alu_operator;
        alu_operand_a_ex_o          <= alu_operand_a;
        alu_operand_b_ex_o          <= alu_operand_b;
        alu_operand_c_ex_o          <= alu_operand_c;

        vector_mode_ex_o            <= vector_mode;

        mult_en_ex_o                <= mult_en;
        mult_sel_subword_ex_o       <= mult_sel_subword;
        mult_signed_mode_ex_o       <= mult_signed_mode;
        mult_mac_en_ex_o            <= mult_mac_en;

        regfile_waddr_ex_o          <= regfile_waddr_id;
        regfile_we_ex_o             <= regfile_we_id;

        regfile_alu_waddr_ex_o      <= regfile_alu_waddr_id;
        regfile_alu_we_ex_o         <= regfile_alu_we_id;

        prepost_useincr_ex_o        <= prepost_useincr;

        csr_access_ex_o             <= csr_access;
        csr_op_ex_o                 <= csr_op;

        data_we_ex_o                <= data_we_id;
        data_type_ex_o              <= data_type_id;
        data_sign_ext_ex_o          <= data_sign_ext_id;
        data_reg_offset_ex_o        <= data_reg_offset_id;
        data_req_ex_o               <= data_req_id;

        data_misaligned_ex_o        <= 1'b0;

        jump_in_ex_o                <= jump_in_id_o;
      end else if(ex_ready_i) begin
        // EX stage is ready but we don't have a new instruction for it,
        // so we set all write enables to 0, but unstall the pipe

        regfile_we_ex_o             <= 1'b0;

        regfile_alu_we_ex_o         <= 1'b0;

        csr_op_ex_o                 <= `CSR_OP_NONE;

        data_req_ex_o               <= 1'b0;

        data_misaligned_ex_o        <= 1'b0;

        jump_in_ex_o                <= `BRANCH_NONE;
      end
    end
  end


  // stall control
  assign id_ready_o = (~misaligned_stall) & (~jr_stall) & (~load_stall) & ex_ready_i;
  assign id_valid_o = (~halt_id) & if_ready_i & id_ready_o;

endmodule<|MERGE_RESOLUTION|>--- conflicted
+++ resolved
@@ -257,11 +257,7 @@
   logic [1:0]  hwloop_regid;
   logic [2:0]  hwloop_we;
   logic        hwloop_jump;
-<<<<<<< HEAD
-=======
-  logic        hwloop_enable;
   logic        hwloop_target_mux_sel;
->>>>>>> ec00ad83
   logic        hwloop_start_mux_sel;
   logic        hwloop_cnt_mux_sel;
 
